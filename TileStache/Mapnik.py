--- conflicted
+++ resolved
@@ -166,20 +166,14 @@
                 # always release the lock
                 global_mapnik_lock.release()
 
-<<<<<<< HEAD
-        img = Image.frombytes('RGBA', (width, height), img.tostring())
-
-        logging.debug('TileStache.Mapnik.ImageProvider.renderArea() %dx%d in %.3f from %s', width, height, time() - start_time, self.mapconfig)
-=======
         if hasattr(Image, 'frombytes'):
             # Image.fromstring is deprecated past Pillow 2.0
             img = Image.frombytes('RGBA', (width, height), img.tostring())
         else:
             # PIL still uses Image.fromstring
             img = Image.fromstring('RGBA', (width, height), img.tostring())
-        
-        logging.debug('TileStache.Mapnik.ImageProvider.renderArea() %dx%d in %.3f from %s', width, height, time() - start_time, self.mapfile)
->>>>>>> 44ab8514
+
+        logging.debug('TileStache.Mapnik.ImageProvider.renderArea() %dx%d in %.3f from %s', width, height, time() - start_time, self.mapconfig)
 
         return img
 

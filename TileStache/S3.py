""" Caches tiles to Amazon S3.

Requires boto (2.0+):
  http://pypi.python.org/pypi/boto

Example configuration:

  "cache": {
    "name": "S3",
    "bucket": "<bucket name>",
    "access": "<access key>",
    "secret": "<secret key>"
  }

S3 cache parameters:

  bucket
    Required bucket name for S3. If it doesn't exist, it will be created.

  access
    Optional access key ID for your S3 account.

  secret
    Optional secret access key for your S3 account.

  reduced_redundancy
    If set to true, use S3's Reduced Redundancy Storage feature. Storage is
    cheaper but has lower redundancy on Amazon's servers. Defaults to false.

  use_locks
    Optional boolean flag for whether to use the locking feature on S3.
    True by default. A good reason to set this to false would be the
    additional price and time required for each lock set in S3.
    
  path
    Optional path under bucket to use as the cache dir. ex. 'cache' will 
    put tiles under <bucket>/cache/

Access and secret keys are under "Security Credentials" at your AWS account page:
  http://aws.amazon.com/account/
  
When access or secret are not provided, the environment variables
AWS_ACCESS_KEY_ID and AWS_SECRET_ACCESS_KEY will be used
    http://docs.pythonboto.org/en/latest/s3_tut.html#creating-a-connection
"""
from time import time as _time, sleep as _sleep
from mimetypes import guess_type
from time import strptime, time
from calendar import timegm

try:
    from boto.s3.bucket import Bucket as S3Bucket
    from boto.s3.connection import S3Connection
except ImportError:
    # at least we can build the documentation
    pass

def tile_key(layer, coord, format, path = ''):
    """ Return a tile key string.
    """
    path = path.strip('/')
    name = layer.name()
    tile = '%(zoom)d/%(column)d/%(row)d' % coord.__dict__
    ext = format.lower()

    return str('%(path)s/%(name)s/%(tile)s.%(ext)s' % locals())

class Cache:
    """
    """
<<<<<<< HEAD
    def __init__(self, bucket, access, secret, use_locks=True, reduced_redundancy=False):
        self.bucket = S3Bucket(S3Connection(access, secret), bucket)
        self.use_locks = bool(use_locks)
        self.reduced_redundancy = reduced_redundancy
=======
    def __init__(self, bucket, access=None, secret=None, use_locks=True, path=''):
        self.bucket = S3Bucket(S3Connection(access, secret), bucket)
        self.use_locks = bool(use_locks)
        self.path = path
>>>>>>> ff554fe1

    def lock(self, layer, coord, format):
        """ Acquire a cache lock for this tile.
        
            Returns nothing, but blocks until the lock has been acquired.
            Does nothing and returns immediately if `use_locks` is false.
        """
        if not self.use_locks:
            return
        
        key_name = tile_key(layer, coord, format, self.path)
        due = _time() + layer.stale_lock_timeout
        
        while _time() < due:
            if not self.bucket.get_key(key_name+'-lock'):
                break
            
            _sleep(.2)
        
        key = self.bucket.new_key(key_name+'-lock')
        key.set_contents_from_string('locked.', {'Content-Type': 'text/plain'}, reduced_redundancy=self.reduced_redundancy)
        
    def unlock(self, layer, coord, format):
        """ Release a cache lock for this tile.
        """
        key_name = tile_key(layer, coord, format, self.path)
        self.bucket.delete_key(key_name+'-lock')
        
    def remove(self, layer, coord, format):
        """ Remove a cached tile.
        """
        key_name = tile_key(layer, coord, format, self.path)
        self.bucket.delete_key(key_name)
        
    def read(self, layer, coord, format):
        """ Read a cached tile.
        """
        key_name = tile_key(layer, coord, format, self.path)
        key = self.bucket.get_key(key_name)

        if key is None:
            return None
        
        if layer.cache_lifespan:
            t = timegm(strptime(key.last_modified, '%a, %d %b %Y %H:%M:%S %Z'))

            if (time() - t) > layer.cache_lifespan:
                return None
        
        return key.get_contents_as_string()
        
    def save(self, body, layer, coord, format):
        """ Save a cached tile.
        """
        key_name = tile_key(layer, coord, format, self.path)
        key = self.bucket.new_key(key_name)
        
        content_type, encoding = guess_type('example.'+format)
        headers = content_type and {'Content-Type': content_type} or {}
        
        key.set_contents_from_string(body, headers, policy='public-read', reduced_redundancy=self.reduced_redundancy)<|MERGE_RESOLUTION|>--- conflicted
+++ resolved
@@ -68,17 +68,11 @@
 class Cache:
     """
     """
-<<<<<<< HEAD
-    def __init__(self, bucket, access, secret, use_locks=True, reduced_redundancy=False):
-        self.bucket = S3Bucket(S3Connection(access, secret), bucket)
-        self.use_locks = bool(use_locks)
-        self.reduced_redundancy = reduced_redundancy
-=======
-    def __init__(self, bucket, access=None, secret=None, use_locks=True, path=''):
+    def __init__(self, bucket, access=None, secret=None, use_locks=True, path='', reduced_redundancy=False):
         self.bucket = S3Bucket(S3Connection(access, secret), bucket)
         self.use_locks = bool(use_locks)
         self.path = path
->>>>>>> ff554fe1
+        self.reduced_redundancy = reduced_redundancy
 
     def lock(self, layer, coord, format):
         """ Acquire a cache lock for this tile.

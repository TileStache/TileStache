--- conflicted
+++ resolved
@@ -1,13 +1,10 @@
-<<<<<<< HEAD
 - Added new caches: Multi, Memcache, and S3.
 - Added several new Vector response types: ESRI GeoServices JSON, ESRI AMF, and BSON encoding.
+- Added new MirrorOSM provider for populating PostGIS with piecemeal OpenStreetMap data.
+- Added "cache lifespan" to core Layer configuration.
 
 2011-04-08: 1.9.1
 - Bug fix from kaolin: Geography.py was missing import of ModestMaps.Geo Location
-=======
-- Added new MirrorOSM provider for populating PostGIS with piecemeal OpenStreetMap data.
-- Added "cache lifespan" to core Layer configuration.
->>>>>>> dc5d5736
 
 2011-03-28: 1.9.0
 - Added new Vector provider based on old PostGeoJSON provider.
